"""
ppo_airsim_tf2.py
TensorFlow2 PPO training for AirSim City (remote).
Replace REMOTE_IP with your AirSim server IP.
"""

import os
import time
import math
import numpy as np
import cv2
import airsim
import tensorflow as tf
from keras import layers, models, optimizers

# -----------------------
# CONFIG
# -----------------------
# from airsim_config import REMOTE_IP, REMOTE_PORT
REMOTE_IP = "127.0.0.1"
REMOTE_PORT = 41451

PORT = REMOTE_PORT
IMG_H, IMG_W = 84, 84        # CNN input
ACTION_DIM = 2               # continuous vx, vy (m/s)
ACTION_SCALE = 3.0           # scale output to real m/s
DT = 0.3                     # command duration (seconds)
ROLLOUT_STEPS = 1024         # steps per update
MINIBATCH_SIZE = 64
UPDATE_EPOCHS = 8
GAMMA = 0.99
LAM = 0.95
CLIP_EPS = 0.2
LR = 3e-4
MAX_TRAIN_ITERS = 80
SAVE_DIR = "ppo_airsim_checkpoints"
TIME_PENALTY = 0.005          # per-step time penalty
TIME_LIMIT_PENALTY = 1.0      # additional penalty when episode ends due to time limit

os.makedirs(SAVE_DIR, exist_ok=True)

# -----------------------
# AIRSIM ENV WRAPPER
# -----------------------
class AirSimDroneEnv:
    def __init__(self, ip=REMOTE_IP, port=PORT, img_h=IMG_H, img_w=IMG_W, dt=DT):
        self.client = airsim.MultirotorClient(ip=REMOTE_IP,port=PORT)
        print("Connecting to AirSim at", ip, port)
        self.client.confirmConnection()
        self.client.enableApiControl(True)
        self.client.armDisarm(True)
        self.img_h = img_h
        self.img_w = img_w
        self.dt = dt
        self.goal_radius = 2.0
        state = self.client.getMultirotorState()

        self.prev_dist = None
        self.prev_action = np.zeros(ACTION_DIM, dtype=np.float32)
        # episode management
        self.max_steps = 500
        self.step_count = 0

        # small safety: ensure takeoff
        try:
            self.client.takeoffAsync().join()
            time.sleep(0.5)
        except Exception as e:
            print("Warning: takeoff failed (maybe already flying).", e)

    def _get_image(self):
        # returns HxWx3 float32 [0,1]
        responses = self.client.simGetImages([
            airsim.ImageRequest("0", airsim.ImageType.Scene, False, False)
        ])
        if len(responses) == 0:
            raise RuntimeError("No image returned from AirSim.")
        resp = responses[0]
        img1d = np.frombuffer(resp.image_data_uint8, dtype=np.uint8)
        # some builds could return empty image if camera not ready
        if img1d.size == 0:
            # return black image to avoid crash
            return np.zeros((self.img_h, self.img_w, 3), dtype=np.float32)
        img = img1d.reshape(resp.height, resp.width, 3)
        img = cv2.resize(img, (self.img_w, self.img_h))
        img = img.astype(np.float32) / 255.0
        return img

    def reset(self):
        # reset simulation / drone pose
        x = np.random.uniform(-20,20)
        y = np.random.uniform(-20,20)
        z = np.random.uniform(-5,-10)

        # Goal Co ordinates
        gx = np.random.uniform(-20,20)
        gy = np.random.uniform(-20,20)
        gz = np.random.uniform(-5,-10)

        try:
            self.client.reset()
            time.sleep(0.2)
            self.client.enableApiControl(True)
            self.client.armDisarm(True)

            quat = airsim.to_quaternion(0,0,0)
            pose = airsim.Pose(airsim.Vector3r(x,y,z),quat)
            self.client.simSetVehiclePose(pose,ignore_collision=True)


            self.goal=np.array([gx,gy,gz],dtype=np.float32)
            self.prev_action = np.zeros(ACTION_DIM,dtype=np.float32)
            self.prev_dist = np.linalg.norm(np.array([x,y,z])-self.goal)
            self.step_count = 0

            self.client.takeoffAsync().join()
            try:
                self.client.moveToZAsync(-5, 2).join()
            except Exception:
                # ignore if moveToZAsync fails (depends on start z)
                pass

            time.sleep(0.2)

        except Exception as e:
            print("Reset warning:", e)

        return self._get_image()

    def compute_reward(self,vx,state,collided,action):
        
        pos = np.array([state.kinematics_estimated.position.x_val,
                        state.kinematics_estimated.position.y_val,
                        state.kinematics_estimated.position.z_val])
        
        dist= np.linalg.norm(pos-self.goal)
        progress = self.prev_dist - dist
        
        if dist < self.goal_radius:  #goal reached
            return 10,True,{'goal_reached':True}
        
        if collided: #collided 
            return -10.0 ,True,{'collision' :True }
        
        reward = 0.0
        # per-step time penalty to encourage faster completion
        reward -= TIME_PENALTY
        reward += 0.001*max(0.0,vx)#velocity motivation
        reward += 0.01*progress  #progress
        reward -= 0.01*np.linalg.norm(action-self.prev_action)#smoothness
            
        self.prev_action = action
        self.prev_dist = dist
        return reward,False,{'collision' :False }
        
    def step(self,action):
<<<<<<< HEAD
        state = self.client.getMultirotorState()
=======
>>>>>>> c1d9d5fe
        vx = float(np.clip(action[0], -1.0, 1.0) * ACTION_SCALE)
        vy = float(np.clip(action[1], -1.0, 1.0) * ACTION_SCALE)


        try :
            self.client.moveByVelocityAsync(vx,vy,0,duration=self.dt).join()
        except Exception as e:
            print("Step warning:", e)

        # increment step counter for time-limit termination
        self.step_count += 1

        obs = self._get_image()

        colinfo = self.client.simGetCollisionInfo()
        collided = colinfo.has_collided


        state = self.client.getMultirotorState()
        reward ,done ,info = self.compute_reward(vx,state,collided,action)
        # time-limit termination
        if not done and self.step_count >= self.max_steps:
            done = True
            info = dict(info)
            info['time_limit'] = True
            reward -= TIME_LIMIT_PENALTY
        return obs,reward,done,info
        

    def get_collision(self):
        return self.client.simGetCollisionInfo().has_collided

    def close(self):
        try:
            self.client.reset()
        except:
            pass

# -----------------------
# MODEL: CNN Encoder + ActorCritic (Keras)
# -----------------------
def build_actor_critic(input_shape=(IMG_H, IMG_W, 3), action_dim=ACTION_DIM):
    # shared CNN
    inp = layers.Input(shape=input_shape, name="image")
    x = layers.Conv2D(32, 8, strides=4, activation='relu')(inp)
    x = layers.Conv2D(64, 4, strides=2, activation='relu')(x)
    x = layers.Conv2D(64, 3, strides=1, activation='relu')(x)
    x = layers.Flatten()(x)
    x = layers.Dense(512, activation='relu')(x)

    # actor head (mu) and log_std (trainable variable)
    mu = layers.Dense(action_dim, activation='tanh', name='mu')(x)  # in [-1,1]
    # critic head
    value = layers.Dense(1, name='value')(x)

    model = models.Model(inputs=inp, outputs=[mu, value])
    # create log_std as a trainable variable (initialized small)
    log_std = tf.Variable(initial_value=-0.5 * tf.ones(action_dim), dtype=tf.float32, trainable=True, name='log_std')
    return model, log_std

# -----------------------
# PPO UTILITIES
# -----------------------
@tf.function
def gaussian_log_prob(mu, log_std, actions):
    # mu: [B, D], log_std: [D], actions: [B, D]
    std = tf.exp(log_std)
    pre_sum = -0.5 * (((actions - mu) / std) ** 2 + 2.0 * log_std + tf.math.log(2.0 * np.pi))
    return tf.reduce_sum(pre_sum, axis=1)

def compute_gae(rewards, values, dones, last_value, gamma=GAMMA, lam=LAM):
    """
    rewards: [T]
    values: [T]
    dones: [T] (1.0 if not done, 0.0 if done)
    last_value: scalar
    returns: advs [T], returns [T]
    """
    T = len(rewards)
    advs = np.zeros(T, dtype=np.float32)
    last_gae = 0.0
    for t in reversed(range(T)):
        mask = dones[t]
        next_value = last_value if t == T-1 else values[t+1]
        delta = rewards[t] + gamma * next_value * mask - values[t]
        last_gae = delta + gamma * lam * mask * last_gae
        advs[t] = last_gae
    returns = advs + values
    return advs, returns

# -----------------------
# TRAINING LOOP
# -----------------------
def train():
    env = AirSimDroneEnv()
    model, log_std = build_actor_critic()
    optimizer = optimizers.Adam(learning_rate=LR)

    # For saving
    ckpt_prefix = os.path.join(SAVE_DIR, "ppo_ckpt")
    best_mean_return = -1e9

    obs = env.reset()
    episode_rewards = []
    ep_ret = 0.0
    ep_len = 0

    for itr in range(1, MAX_TRAIN_ITERS + 1):
        # storage
        obs_buf = []
        act_buf = []
        rew_buf = []
        val_buf = []
        logp_buf = []
        done_buf = []

        # Collect rollout
        for step in range(ROLLOUT_STEPS):
            img = obs.astype(np.float32)
            img_tensor = tf.expand_dims(img, axis=0)  # [1,H,W,3]
            mu, value = model(img_tensor, training=False)
            mu = mu[0].numpy()  # shape (action_dim,)
            std = np.exp(log_std.numpy())
            # sample action from Gaussian policy
            action = mu + np.random.randn(*mu.shape) * std
            action = np.clip(action, -1.0, 1.0)  # keep in range
            # compute log prob
            logp = gaussian_log_prob(tf.constant(mu.reshape(1,-1), dtype=tf.float32),
                                     log_std, tf.constant(action.reshape(1,-1), dtype=tf.float32)).numpy()[0]

            # step the env
            next_obs, reward, done, info = env.step(action)
            obs_buf.append(img)
            act_buf.append(action)
            rew_buf.append(reward)
            val_buf.append(value[0][0].numpy())
            logp_buf.append(logp)
            done_buf.append(0.0 if done else 1.0)

            ep_ret += reward
            ep_len += 1

            obs = next_obs
            if done:
                # record and reset
                episode_rewards.append(ep_ret)
                print(f"[Itr {itr}] Episode finished. Return: {ep_ret:.2f}, Length: {ep_len}")
                ep_ret = 0.0
                ep_len = 0
                obs = env.reset()

        # bootstrap last value
        img_tensor = tf.expand_dims(obs.astype(np.float32), axis=0)
        _, last_val = model(img_tensor, training=False)
        last_val = float(last_val[0][0].numpy())

        # convert buffers to arrays
        obs_arr = np.array(obs_buf, dtype=np.float32)
        acts_arr = np.array(act_buf, dtype=np.float32)
        rews_arr = np.array(rew_buf, dtype=np.float32)
        vals_arr = np.array(val_buf, dtype=np.float32)
        logp_arr = np.array(logp_buf, dtype=np.float32)
        dones_arr = np.array(done_buf, dtype=np.float32)

        # compute advantages and returns (GAE)
        advs, returns = compute_gae(rews_arr, vals_arr, dones_arr, last_val, GAMMA, LAM)
        # normalize advantages
        advs = (advs - advs.mean()) / (advs.std() + 1e-8)

        # Training / update epochs with minibatches
        dataset_size = len(rews_arr)
        inds = np.arange(dataset_size)
        for epoch in range(UPDATE_EPOCHS):
            np.random.shuffle(inds)
            for start in range(0, dataset_size, MINIBATCH_SIZE):
                mb_inds = inds[start:start+MINIBATCH_SIZE]
                mb_obs = obs_arr[mb_inds]
                mb_acts = acts_arr[mb_inds]
                mb_advs = advs[mb_inds]
                mb_rets = returns[mb_inds]
                mb_logp_old = logp_arr[mb_inds]

                with tf.GradientTape() as tape:
                    mu_batch, val_batch = model(mb_obs, training=True)
                    # mu_batch: [B, D], val_batch: [B,1]
                    val_batch = tf.squeeze(val_batch, axis=1)
                    # broadcast log_std
                    logp_new = gaussian_log_prob(mu_batch, log_std, tf.constant(mb_acts, dtype=tf.float32))
                    # policy loss (clipped)
                    ratio = tf.exp(logp_new - mb_logp_old)
                    surr1 = ratio * mb_advs
                    surr2 = tf.clip_by_value(ratio, 1.0 - CLIP_EPS, 1.0 + CLIP_EPS) * mb_advs
                    policy_loss = -tf.reduce_mean(tf.minimum(surr1, surr2))
                    # value loss
                    value_loss = tf.reduce_mean((mb_rets - val_batch) ** 2)
                    # entropy bonus
                    entropy = tf.reduce_mean(0.5 * (tf.math.log(2.0 * np.pi) + 1.0 + 2.0 * log_std))
                    loss = policy_loss + 0.5 * value_loss - 0.01 * entropy

                # gather trainable variables: model weights + log_std
                vars = model.trainable_variables + [log_std]
                grads = tape.gradient(loss, vars)
                grads, _ = tf.clip_by_global_norm(grads, 0.5)
                optimizer.apply_gradients(zip(grads, vars))

        # Logging
        mean_ret = np.mean(episode_rewards[-10:]) if len(episode_rewards) > 0 else 0.0
        print(f"[Itr {itr}] Update complete. LastMeanReturn(10): {mean_ret:.2f} | AvgRewardPerStep: {np.mean(rews_arr):.4f}")

        # Save checkpoint occasionally
        if itr % 10 == 0:
            # save model weights and log_std
            model.save_weights(os.path.join(SAVE_DIR, f"model_itr{itr}.h5"))
            np.save(os.path.join(SAVE_DIR, f"log_std_itr{itr}.npy"), log_std.numpy())
            print(f"Saved checkpoint at iter {itr}")

        # Early exit if solved-ish (custom criterion)
        if mean_ret > 50.0 and itr > 50:
            print("Performance threshold reached -> stopping training.")
            break

    # cleanup
    model.save_weights(os.path.join(SAVE_DIR, f"model_final.h5"))
    np.save(os.path.join(SAVE_DIR, f"log_std_final.npy"), log_std.numpy())
    env.close()
    print("Training finished and model saved.")

if __name__ == "__main__":
    train()<|MERGE_RESOLUTION|>--- conflicted
+++ resolved
@@ -154,10 +154,6 @@
         return reward,False,{'collision' :False }
         
     def step(self,action):
-<<<<<<< HEAD
-        state = self.client.getMultirotorState()
-=======
->>>>>>> c1d9d5fe
         vx = float(np.clip(action[0], -1.0, 1.0) * ACTION_SCALE)
         vy = float(np.clip(action[1], -1.0, 1.0) * ACTION_SCALE)
 
